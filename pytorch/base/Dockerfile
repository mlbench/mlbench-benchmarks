--- conflicted
+++ resolved
@@ -14,21 +14,21 @@
 # TODO: reduce size and complexity of image.
 
 RUN apt-get update && apt-get install -y --no-install-recommends \
-  gcc \
-  make \
-  libc-dev \
-  musl-dev \
-  openssh-server \
-  g++ \
-  git \
-  curl \
-  sudo \
-  iproute2
+    gcc \
+    make \
+    libc-dev \
+    musl-dev \
+    openssh-server \
+    g++ \
+    git \
+    curl \
+    sudo \
+    iproute2
 
 # -------------------- SSH --------------------
 RUN cat /etc/ssh/ssh_config | grep -v StrictHostKeyChecking > /etc/ssh/ssh_config.new && \
-  echo "    StrictHostKeyChecking no" >> /etc/ssh/ssh_config.new && \
-  mv /etc/ssh/ssh_config.new /etc/ssh/ssh_config
+    echo "    StrictHostKeyChecking no" >> /etc/ssh/ssh_config.new && \
+    mv /etc/ssh/ssh_config.new /etc/ssh/ssh_config
 
 ARG SSH_USER=root
 ENV SSH_USER=$SSH_USER
@@ -42,49 +42,49 @@
 # -----–––---------------------- Cuda Dependency --------------------
 RUN echo "deb http://developer.download.nvidia.com/compute/machine-learning/repos/ubuntu1604/x86_64 /" > /etc/apt/sources.list.d/nvidia-ml.list
 RUN apt-get update && apt-get install -y --no-install-recommends --allow-downgrades \
-  --allow-change-held-packages \
-  libnccl2=2.0.5-3+cuda9.0 \
-  libnccl-dev=2.0.5-3+cuda9.0 &&\
-  rm -rf /var/lib/apt/lists/*
+        --allow-change-held-packages \
+         libnccl2=2.0.5-3+cuda9.0 \
+         libnccl-dev=2.0.5-3+cuda9.0 &&\
+     rm -rf /var/lib/apt/lists/*
 
 # -------------------- Conda environment --------------------
 RUN curl -o ~/miniconda.sh -O  https://repo.continuum.io/miniconda/Miniconda3-latest-Linux-x86_64.sh  && \
-  sh ~/miniconda.sh -b -p /conda && rm ~/miniconda.sh
+     sh ~/miniconda.sh -b -p /conda && rm ~/miniconda.sh
 ENV PATH /conda/bin:$PATH
 ENV LD_LIBRARY_PATH /conda/lib:$LD_LIBRARY_PATH
 
 # TODO: Source code in Channel Anaconda can be outdated, switch to conda-forge if posible.
 RUN conda install -y -c anaconda numpy pyyaml scipy mkl setuptools cmake cffi mkl-include typing \
-  && conda install -y -c mingfeima mkldnn \
-  && conda install -y -c soumith magma-cuda90 \
-  && conda install -y -c conda-forge python-lmdb opencv numpy \
-  && conda clean --all -y
+    && conda install -y -c mingfeima mkldnn \
+    && conda install -y -c soumith magma-cuda90 \
+    && conda install -y -c conda-forge python-lmdb opencv numpy \
+    && conda clean --all -y
 
 # -------------------- Open MPI --------------------
 RUN mkdir /.openmpi/
 RUN apt-get update && apt-get install -y --no-install-recommends wget \
-  && wget https://www.open-mpi.org/software/ompi/v3.0/downloads/openmpi-3.0.0.tar.gz\
-  && gunzip -c openmpi-3.0.0.tar.gz | tar xf - \
-  && cd openmpi-3.0.0 \
-  && ./configure --prefix=/.openmpi/ --with-cuda\
-  && make all install \
-  && rm /openmpi-3.0.0.tar.gz \
-  && rm -rf /openmpi-3.0.0 \
-  && apt-get remove -y wget
+    && wget https://www.open-mpi.org/software/ompi/v3.0/downloads/openmpi-3.0.0.tar.gz\
+    && gunzip -c openmpi-3.0.0.tar.gz | tar xf - \
+    && cd openmpi-3.0.0 \
+    && ./configure --prefix=/.openmpi/ --with-cuda\
+    && make all install \
+    && rm /openmpi-3.0.0.tar.gz \
+    && rm -rf /openmpi-3.0.0 \
+    && apt-get remove -y wget
 
 ENV PATH /.openmpi/bin:$PATH
 ENV LD_LIBRARY_PATH /.openmpi/lib:$LD_LIBRARY_PATH
 
 RUN mv /.openmpi/bin/mpirun /.openmpi/bin/mpirun.real && \
-  echo '#!/bin/bash' > /.openmpi/bin/mpirun && \
-  echo "/.openmpi/bin/mpirun.real" '--allow-run-as-root "$@"' >> /.openmpi/bin/mpirun && \
-  chmod a+x /.openmpi/bin/mpirun
+    echo '#!/bin/bash' > /.openmpi/bin/mpirun && \
+    echo "/.openmpi/bin/mpirun.real" '--allow-run-as-root "$@"' >> /.openmpi/bin/mpirun && \
+    chmod a+x /.openmpi/bin/mpirun
 
 # Configure OpenMPI to run good defaults:
 #   --bind-to none --map-by slot --mca btl_tcp_if_exclude lo,docker0
 RUN echo "hwloc_base_binding_policy = none" >> /.openmpi/etc/openmpi-mca-params.conf && \
-  echo "rmaps_base_mapping_policy = slot" >> /.openmpi/etc/openmpi-mca-params.conf && \
-  echo "btl_tcp_if_exclude = lo,docker0" >> /.openmpi/etc/openmpi-mca-params.conf
+    echo "rmaps_base_mapping_policy = slot" >> /.openmpi/etc/openmpi-mca-params.conf && \
+    echo "btl_tcp_if_exclude = lo,docker0" >> /.openmpi/etc/openmpi-mca-params.conf
 
 # configure the path.
 RUN echo export 'PATH=$HOME/conda/envs/pytorch-py$PYTHON_VERSION/bin:$HOME/.openmpi/bin:$PATH' >> ~/.bashrc
@@ -96,7 +96,6 @@
 
 # Install basic dependencies
 # RUN git clone --recursive https://github.com/pytorch/pytorch && cd pytorch && python setup.py install
-<<<<<<< HEAD
 RUN git clone --recursive https://github.com/pytorch/pytorch && \
     cd pytorch && \
     git checkout tags/v1.0.0 && \
@@ -105,15 +104,6 @@
     CMAKE_PREFIX_PATH="$(dirname $(which conda))/../" \
     pip install -v . && \
     rm -rf /pytorch
-=======
-RUN git clone --branch v0.4.1 --recursive https://github.com/pytorch/pytorch && \
-  cd pytorch && \
-  git submodule update --init && \
-  TORCH_CUDA_ARCH_LIST="3.5 3.7 5.2 6.0 6.1 7.0+PTX" TORCH_NVCC_FLAGS="-Xfatbin -compress-all" \
-  CMAKE_PREFIX_PATH="$(dirname $(which conda))/../" \
-  pip install -v . && \
-  rm -rf /pytorch
->>>>>>> 302094b6
 
 
 
