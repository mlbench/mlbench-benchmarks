--- conflicted
+++ resolved
@@ -1,13 +1,7 @@
-<<<<<<< HEAD
-# ********************************** STAGE 2 **********************************************
-# later we will use the remote ones
 FROM  mlbench-pytorch-base:1.0-test
-=======
-FROM mlbench/mlbench-pytorch-base:pytorch-v0.4.1
->>>>>>> b594fca2
 
 # -------------------- Debug --------------------
-# RUN apt-get update && apt-get install -y vim net-tools
+RUN apt-get update && apt-get install -y vim net-tools
 
 # The reference implementation and user defined implementations are placed here.
 ADD ./requirements.txt /requirements.txt
@@ -22,4 +16,5 @@
 # ENV LD_LIBRARY_PATH="/usr/local/nvidia/lib64:$LD_LIBRARY_PATH"
 
 # Remove empty ld
-RUN rm $(ldconfig 2>&1 | grep 'is empty, not checked' | awk '{print $3}') 2> /dev/null || true+RUN rm $(ldconfig 2>&1 | grep 'is empty, not checked' | awk '{print $3}') 2> /dev/null || true
+RUN pip install tensorpack