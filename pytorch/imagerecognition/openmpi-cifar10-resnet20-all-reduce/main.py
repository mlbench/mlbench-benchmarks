<<<<<<< HEAD
=======
"""Training ResNet for CIFAR-10 dataset.

.. code-block:: bash
    mpirun -n 2 --oversubscribe python resnet_cifar10_mpi.py --run_id 1
"""
import argparse
import json
import os

from mlbench_core.controlflow.pytorch import TrainValidation
from mlbench_core.controlflow.pytorch.checkpoints_evaluation import CheckpointsEvaluationControlFlow
>>>>>>> b594fca2
from mlbench_core.dataset.imagerecognition.pytorch import CIFAR10V1, partition_dataset_by_rank
from mlbench_core.models.pytorch.resnet import get_resnet_model
from mlbench_core.evaluation.pytorch.metrics import TopKAccuracy
<<<<<<< HEAD
from mlbench_core.lr_scheduler.pytorch import multistep_learning_rates_with_warmup
from mlbench_core.controlflow.pytorch import TrainValidation
=======
from mlbench_core.models.pytorch.resnet import ResNetCIFAR
from mlbench_core.optim.pytorch.optim import CentralizedSGD
>>>>>>> b594fca2
from mlbench_core.utils.pytorch import initialize_backends
from mlbench_core.utils.pytorch.checkpoint import CheckpointFreq
from mlbench_core.utils.pytorch.checkpoint import Checkpointer

import torch.distributed as dist
from torch.nn.modules.loss import CrossEntropyLoss
from torch.optim.lr_scheduler import MultiStepLR
from torch.utils.data import DataLoader

import argparse
import os

<<<<<<< HEAD
config = {
    'seed': 42,
    'comm_backend': 'mpi',
    'logging_level': 'DEBUG',
    'logging_file': '/mlbench.log',
    'checkpoint_root': '/checkpoint',
    'train_epochs': 164,
    'batch_size': 32,
    'num_parallel_workers': 2,
    'lr_per_sample': 0.1 / 256,
    'dataset_root': '/datasets/torch/cifar10',
    'num_classes': 10,
    'momentum': 0.9,
    'nesterov': True,
    'weight_decay': 0.0001,
    'multisteplr_milestones': [820, 1090],
    'multisteplr_gamma': 0.1,
    'warmup_linear_scaling': True,
    'warmup_duration': 5,
    'use_cuda': True,
    'dtype': 'fp32',
    'repartition_per_epoch': True

}


def main(run_id):
    checkpoint_dir = os.path.join(config['checkpoint_root'], run_id)
    rank, world_size, _ = initialize_backends(
        comm_backend=config['comm_backend'],
        logging_level=config['logging_level'],
        logging_file=config['logging_file'],
        use_cuda=config['use_cuda'],
        seed=config['seed'],
        ckpt_run_dir=checkpoint_dir
    )

    os.makedirs(config['dataset_root'], exist_ok=True)

    train_set = CIFAR10V1(config['dataset_root'], train=True, download=True)
    val_set = CIFAR10V1(config['dataset_root'], train=False, download=True)

    train_set = partition_dataset_by_rank(train_set, rank, world_size)

    train_loader = DataLoader(
        train_set, batch_size=config['batch_size'], shuffle=True,
        num_workers=config['num_parallel_workers'],
        pin_memory=config['use_cuda'], drop_last=False)
    val_loader = DataLoader(
        val_set, batch_size=config['batch_size'], shuffle=False,
        num_workers=config['num_parallel_workers'],
        pin_memory=config['use_cuda'], drop_last=False)

    model = get_resnet_model('resnet20', 2, 'fp32',
                             num_classes=config['num_classes'],
                             use_cuda=config['use_cuda'])

    if config['use_cuda']:
        model.cuda()

    lr = config['lr_per_sample'] * config['batch_size']

    optimizer = optim.SGD(
        model.parameters(),
        lr=lr,
        momentum=config['momentum'],
        weight_decay=config['weight_decay'],
        nesterov=config['nesterov'])

    scheduler = multistep_learning_rates_with_warmup(
=======
def main(run_id, dataset_dir, ckpt_run_dir, output_dir, validation_only=False,
         gpu=False):
    r"""Main logic."""
    num_parallel_workers = 2
    use_cuda = gpu
    max_batch_per_epoch = None
    train_epochs = 164
    batch_size = 128

    initialize_backends(
        comm_backend='mpi',
        logging_level='INFO',
        logging_file=os.path.join(output_dir, 'mlbench.log'),
        use_cuda=use_cuda,
        seed=42,
        cudnn_deterministic=False,
        ckpt_run_dir=ckpt_run_dir,
        delete_existing_ckpts=not validation_only)

    rank = dist.get_rank()
    world_size = dist.get_world_size()

    model = ResNetCIFAR(
        resnet_size=20,
        bottleneck=False,
        num_classes=10,
        version=1)

    optimizer = CentralizedSGD(
        world_size=world_size,
        model=model,
        lr=0.1,
        momentum=0.9,
        weight_decay=1e-4,
        nesterov=False)

    # Create a learning rate scheduler for an optimizer
    scheduler = MultiStepLR(
>>>>>>> b594fca2
        optimizer,
        milestones=[82, 109],
        gamma=0.1)

    # A loss_function for computing the loss
    loss_function = CrossEntropyLoss()

    if use_cuda:
        model = model.cuda()
        loss_function = loss_function.cuda()

    # Metrics like Top 1/5 Accuracy
    metrics = [
        TopKAccuracy(topk=1),
        TopKAccuracy(topk=5)
    ]

    train_set = CIFAR10V1(dataset_dir, train=True, download=True)
    val_set = CIFAR10V1(dataset_dir, train=False, download=True)

    train_set = partition_dataset_by_rank(train_set, rank, world_size)
    val_set = partition_dataset_by_rank(val_set, rank, world_size)

<<<<<<< HEAD
    controlflow.run(
        dataloader_train=train_loader,
        dataloader_val=val_loader,
        repartition_per_epoch=config['repartition_per_epoch'])
=======
    train_loader = DataLoader(
        train_set,
        batch_size=batch_size,
        shuffle=True,
        num_workers=num_parallel_workers,
        pin_memory=use_cuda,
        drop_last=False)

    val_loader = DataLoader(
        val_set,
        batch_size=batch_size,
        shuffle=False,
        num_workers=num_parallel_workers,
        pin_memory=use_cuda,
        drop_last=False)

    checkpointer = Checkpointer(
        ckpt_run_dir=ckpt_run_dir,
        rank=rank,
        freq=CheckpointFreq.NONE)

    if not validation_only:
        controlflow = TrainValidation(
            model=model,
            optimizer=optimizer,
            loss_function=loss_function,
            metrics=metrics,
            scheduler=scheduler,
            batch_size=batch_size,
            train_epochs=train_epochs,
            rank=rank,
            world_size=world_size,
            run_id=run_id,
            dtype='fp32',
            validate=True,
            schedule_per='epoch',
            checkpoint=checkpointer,
            transform_target_type=None,
            average_models=True,
            use_cuda=use_cuda,
            max_batch_per_epoch=max_batch_per_epoch)

        controlflow.run(
            dataloader_train=train_loader,
            dataloader_val=val_loader,
            dataloader_train_fn=None,
            dataloader_val_fn=None,
            resume=False,
            repartition_per_epoch=False)
    else:
        cecf = CheckpointsEvaluationControlFlow(
            ckpt_dir=ckpt_run_dir,
            rank=rank,
            world_size=world_size,
            checkpointer=checkpointer,
            model=model,
            epochs=train_epochs,
            loss_function=loss_function,
            metrics=metrics,
            use_cuda=use_cuda,
            dtype='fp32',
            max_batch_per_epoch=None)

        train_stats = cecf.evaluate_by_epochs(train_loader)
        with open(os.path.join(output_dir, "train_stats.json"), 'w') as f:
            json.dump(train_stats, f)

        val_stats = cecf.evaluate_by_epochs(val_loader)
        with open(os.path.join(output_dir, "val_stats.json"), 'w') as f:
            json.dump(val_stats, f)
>>>>>>> b594fca2


if __name__ == '__main__':
    parser = argparse.ArgumentParser(description='Process run parameters')
    parser.add_argument('--run_id', type=str, default='1',
                        help='The id of the run')
    parser.add_argument('--root-dataset', type=str, default='/datasets',
                        help='Default root directory to dataset.')
    parser.add_argument('--root-checkpoint', type=str, default='/checkpoint',
                        help='Default root directory to checkpoint.')
    parser.add_argument('--root-output', type=str, default='/output',
                        help='Default root directory to output.')
    parser.add_argument('--validation_only', action='store_true',
                        default=False, help='Only validate from checkpoints.')
    parser.add_argument('--gpu', action='store_true', default=False,
                        help='Train with GPU')
    args = parser.parse_args()

    uid = 'benchmark'
    dataset_dir = os.path.join(args.root_dataset, 'torch', 'cifar10')
    ckpt_run_dir = os.path.join(args.root_checkpoint, uid)
    output_dir = os.path.join(args.root_output, uid)
    os.makedirs(dataset_dir, exist_ok=True)
    os.makedirs(ckpt_run_dir, exist_ok=True)
    os.makedirs(output_dir, exist_ok=True)

    main(args.run_id, dataset_dir, ckpt_run_dir,
         output_dir, args.validation_only, args.gpu)<|MERGE_RESOLUTION|>--- conflicted
+++ resolved
@@ -1,5 +1,3 @@
-<<<<<<< HEAD
-=======
 """Training ResNet for CIFAR-10 dataset.
 
 .. code-block:: bash
@@ -11,17 +9,10 @@
 
 from mlbench_core.controlflow.pytorch import TrainValidation
 from mlbench_core.controlflow.pytorch.checkpoints_evaluation import CheckpointsEvaluationControlFlow
->>>>>>> b594fca2
 from mlbench_core.dataset.imagerecognition.pytorch import CIFAR10V1, partition_dataset_by_rank
-from mlbench_core.models.pytorch.resnet import get_resnet_model
 from mlbench_core.evaluation.pytorch.metrics import TopKAccuracy
-<<<<<<< HEAD
-from mlbench_core.lr_scheduler.pytorch import multistep_learning_rates_with_warmup
-from mlbench_core.controlflow.pytorch import TrainValidation
-=======
 from mlbench_core.models.pytorch.resnet import ResNetCIFAR
 from mlbench_core.optim.pytorch.optim import CentralizedSGD
->>>>>>> b594fca2
 from mlbench_core.utils.pytorch import initialize_backends
 from mlbench_core.utils.pytorch.checkpoint import CheckpointFreq
 from mlbench_core.utils.pytorch.checkpoint import Checkpointer
@@ -31,81 +22,7 @@
 from torch.optim.lr_scheduler import MultiStepLR
 from torch.utils.data import DataLoader
 
-import argparse
-import os
 
-<<<<<<< HEAD
-config = {
-    'seed': 42,
-    'comm_backend': 'mpi',
-    'logging_level': 'DEBUG',
-    'logging_file': '/mlbench.log',
-    'checkpoint_root': '/checkpoint',
-    'train_epochs': 164,
-    'batch_size': 32,
-    'num_parallel_workers': 2,
-    'lr_per_sample': 0.1 / 256,
-    'dataset_root': '/datasets/torch/cifar10',
-    'num_classes': 10,
-    'momentum': 0.9,
-    'nesterov': True,
-    'weight_decay': 0.0001,
-    'multisteplr_milestones': [820, 1090],
-    'multisteplr_gamma': 0.1,
-    'warmup_linear_scaling': True,
-    'warmup_duration': 5,
-    'use_cuda': True,
-    'dtype': 'fp32',
-    'repartition_per_epoch': True
-
-}
-
-
-def main(run_id):
-    checkpoint_dir = os.path.join(config['checkpoint_root'], run_id)
-    rank, world_size, _ = initialize_backends(
-        comm_backend=config['comm_backend'],
-        logging_level=config['logging_level'],
-        logging_file=config['logging_file'],
-        use_cuda=config['use_cuda'],
-        seed=config['seed'],
-        ckpt_run_dir=checkpoint_dir
-    )
-
-    os.makedirs(config['dataset_root'], exist_ok=True)
-
-    train_set = CIFAR10V1(config['dataset_root'], train=True, download=True)
-    val_set = CIFAR10V1(config['dataset_root'], train=False, download=True)
-
-    train_set = partition_dataset_by_rank(train_set, rank, world_size)
-
-    train_loader = DataLoader(
-        train_set, batch_size=config['batch_size'], shuffle=True,
-        num_workers=config['num_parallel_workers'],
-        pin_memory=config['use_cuda'], drop_last=False)
-    val_loader = DataLoader(
-        val_set, batch_size=config['batch_size'], shuffle=False,
-        num_workers=config['num_parallel_workers'],
-        pin_memory=config['use_cuda'], drop_last=False)
-
-    model = get_resnet_model('resnet20', 2, 'fp32',
-                             num_classes=config['num_classes'],
-                             use_cuda=config['use_cuda'])
-
-    if config['use_cuda']:
-        model.cuda()
-
-    lr = config['lr_per_sample'] * config['batch_size']
-
-    optimizer = optim.SGD(
-        model.parameters(),
-        lr=lr,
-        momentum=config['momentum'],
-        weight_decay=config['weight_decay'],
-        nesterov=config['nesterov'])
-
-    scheduler = multistep_learning_rates_with_warmup(
-=======
 def main(run_id, dataset_dir, ckpt_run_dir, output_dir, validation_only=False,
          gpu=False):
     r"""Main logic."""
@@ -144,7 +61,6 @@
 
     # Create a learning rate scheduler for an optimizer
     scheduler = MultiStepLR(
->>>>>>> b594fca2
         optimizer,
         milestones=[82, 109],
         gamma=0.1)
@@ -168,12 +84,6 @@
     train_set = partition_dataset_by_rank(train_set, rank, world_size)
     val_set = partition_dataset_by_rank(val_set, rank, world_size)
 
-<<<<<<< HEAD
-    controlflow.run(
-        dataloader_train=train_loader,
-        dataloader_val=val_loader,
-        repartition_per_epoch=config['repartition_per_epoch'])
-=======
     train_loader = DataLoader(
         train_set,
         batch_size=batch_size,
@@ -244,7 +154,6 @@
         val_stats = cecf.evaluate_by_epochs(val_loader)
         with open(os.path.join(output_dir, "val_stats.json"), 'w') as f:
             json.dump(val_stats, f)
->>>>>>> b594fca2
 
 
 if __name__ == '__main__':
